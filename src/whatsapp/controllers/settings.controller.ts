--- conflicted
+++ resolved
@@ -12,13 +12,8 @@
   constructor(private readonly settingsService: SettingsService) {}
 
   public async createSettings(instance: InstanceDto, data: SettingsDto) {
-<<<<<<< HEAD
+
     logger.verbose('requested createSettings from ' + instance.instanceName + ' instance');
-=======
-    logger.verbose(
-      'requested createSettings from ' + instance.instanceName + ' instance',
-    );
->>>>>>> 34858655
 
     return this.settingsService.create(instance, data);
   }
