import { isBooleanString } from 'class-validator';
import { readFileSync } from 'fs';
import { load } from 'js-yaml';
import { join } from 'path';

export type HttpServer = { TYPE: 'http' | 'https'; PORT: number; URL: string };

export type HttpMethods = 'POST' | 'GET' | 'PUT' | 'DELETE';
export type Cors = {
  ORIGIN: string[];
  METHODS: HttpMethods[];
  CREDENTIALS: boolean;
};

export type LogBaileys = 'fatal' | 'error' | 'warn' | 'info' | 'debug' | 'trace';

export type LogLevel = 'ERROR' | 'WARN' | 'DEBUG' | 'INFO' | 'LOG' | 'VERBOSE' | 'DARK' | 'WEBHOOKS';

export type Log = {
  LEVEL: LogLevel[];
  COLOR: boolean;
  BAILEYS: LogBaileys;
};

export type SaveData = {
  INSTANCE: boolean;
  NEW_MESSAGE: boolean;
  MESSAGE_UPDATE: boolean;
  CONTACTS: boolean;
  CHATS: boolean;
};

export type StoreConf = {
  MESSAGES: boolean;
  MESSAGE_UP: boolean;
  CONTACTS: boolean;
  CHATS: boolean;
};

export type CleanStoreConf = {
  CLEANING_INTERVAL: number;
  MESSAGES: boolean;
  MESSAGE_UP: boolean;
  CONTACTS: boolean;
  CHATS: boolean;
};

export type DBConnection = {
  URI: string;
  DB_PREFIX_NAME: string;
};
export type Database = {
  CONNECTION: DBConnection;
  ENABLED: boolean;
  SAVE_DATA: SaveData;
};

export type Redis = {
  ENABLED: boolean;
  URI: string;
  PREFIX_KEY: string;
};

export type Rabbitmq = {
  ENABLED: boolean;
  URI: string;
};

export type Websocket = {
  ENABLED: boolean;
};

export type EventsWebhook = {
  APPLICATION_STARTUP: boolean;
  QRCODE_UPDATED: boolean;
  MESSAGES_SET: boolean;
  MESSAGES_UPSERT: boolean;
  MESSAGES_UPDATE: boolean;
  MESSAGES_DELETE: boolean;
  SEND_MESSAGE: boolean;
  CONTACTS_SET: boolean;
  CONTACTS_UPDATE: boolean;
  CONTACTS_UPSERT: boolean;
  PRESENCE_UPDATE: boolean;
  CHATS_SET: boolean;
  CHATS_UPDATE: boolean;
  CHATS_DELETE: boolean;
  CHATS_UPSERT: boolean;
  CONNECTION_UPDATE: boolean;
  GROUPS_UPSERT: boolean;
  GROUP_UPDATE: boolean;
  GROUP_PARTICIPANTS_UPDATE: boolean;
  CALL: boolean;
  NEW_JWT_TOKEN: boolean;
  TYPEBOT_START: boolean;
  TYPEBOT_CHANGE_STATUS: boolean;
  CHAMA_AI_ACTION: boolean;
  ERRORS: boolean;
  ERRORS_WEBHOOK: string;
};

export type ApiKey = { KEY: string };
export type Jwt = { EXPIRIN_IN: number; SECRET: string };

export type Auth = {
  API_KEY: ApiKey;
  EXPOSE_IN_FETCH_INSTANCES: boolean;
  JWT: Jwt;
  TYPE: 'jwt' | 'apikey';
};

export type DelInstance = number | boolean;

export type GlobalWebhook = {
  URL: string;
  ENABLED: boolean;
  WEBHOOK_BY_EVENTS: boolean;
};
export type SslConf = { PRIVKEY: string; FULLCHAIN: string };
export type Webhook = { GLOBAL?: GlobalWebhook; EVENTS: EventsWebhook };
export type ConfigSessionPhone = { CLIENT: string; NAME: string };
export type QrCode = { LIMIT: number; COLOR: string };
export type Production = boolean;

export interface Env {
  SERVER: HttpServer;
  CORS: Cors;
  SSL_CONF: SslConf;
  STORE: StoreConf;
  CLEAN_STORE: CleanStoreConf;
  DATABASE: Database;
  REDIS: Redis;
  RABBITMQ: Rabbitmq;
  WEBSOCKET: Websocket;
  LOG: Log;
  DEL_INSTANCE: DelInstance;
  WEBHOOK: Webhook;
  CONFIG_SESSION_PHONE: ConfigSessionPhone;
  QRCODE: QrCode;
  AUTHENTICATION: Auth;
  PRODUCTION?: Production;
}

export type Key = keyof Env;

export class ConfigService {
  constructor() {
    this.loadEnv();
  }

  private env: Env;

  public get<T = any>(key: Key) {
    return this.env[key] as T;
  }

  private loadEnv() {
    this.env = !(process.env?.DOCKER_ENV === 'true') ? this.envYaml() : this.envProcess();
    this.env.PRODUCTION = process.env?.NODE_ENV === 'PROD';
    if (process.env?.DOCKER_ENV === 'true') {
      this.env.SERVER.TYPE = 'http';
      this.env.SERVER.PORT = 8080;
    }
  }

  private envYaml(): Env {
    return load(readFileSync(join(process.cwd(), 'src', 'env.yml'), { encoding: 'utf-8' })) as Env;
  }

  private envProcess(): Env {
    return {
      SERVER: {
        TYPE: process.env.SERVER_TYPE as 'http' | 'https',
        PORT: Number.parseInt(process.env.SERVER_PORT) || 8080,
        URL: process.env.SERVER_URL,
      },
      CORS: {
        ORIGIN: process.env.CORS_ORIGIN.split(',') || ['*'],
        METHODS: (process.env.CORS_METHODS.split(',') as HttpMethods[]) || ['POST', 'GET', 'PUT', 'DELETE'],
        CREDENTIALS: process.env?.CORS_CREDENTIALS === 'true',
      },
      SSL_CONF: {
        PRIVKEY: process.env?.SSL_CONF_PRIVKEY || '',
        FULLCHAIN: process.env?.SSL_CONF_FULLCHAIN || '',
      },
      STORE: {
        MESSAGES: process.env?.STORE_MESSAGES === 'true',
        MESSAGE_UP: process.env?.STORE_MESSAGE_UP === 'true',
        CONTACTS: process.env?.STORE_CONTACTS === 'true',
        CHATS: process.env?.STORE_CHATS === 'true',
      },
      CLEAN_STORE: {
        CLEANING_INTERVAL: Number.isInteger(process.env?.CLEAN_STORE_CLEANING_TERMINAL)
          ? Number.parseInt(process.env.CLEAN_STORE_CLEANING_TERMINAL)
          : 7200,
        MESSAGES: process.env?.CLEAN_STORE_MESSAGES === 'true',
        MESSAGE_UP: process.env?.CLEAN_STORE_MESSAGE_UP === 'true',
        CONTACTS: process.env?.CLEAN_STORE_CONTACTS === 'true',
        CHATS: process.env?.CLEAN_STORE_CHATS === 'true',
      },
      DATABASE: {
        CONNECTION: {
          URI: process.env.DATABASE_CONNECTION_URI || '',
          DB_PREFIX_NAME: process.env.DATABASE_CONNECTION_DB_PREFIX_NAME || 'evolution',
        },
        ENABLED: process.env?.DATABASE_ENABLED === 'true',
        SAVE_DATA: {
          INSTANCE: process.env?.DATABASE_SAVE_DATA_INSTANCE === 'true',
          NEW_MESSAGE: process.env?.DATABASE_SAVE_DATA_NEW_MESSAGE === 'true',
          MESSAGE_UPDATE: process.env?.DATABASE_SAVE_MESSAGE_UPDATE === 'true',
          CONTACTS: process.env?.DATABASE_SAVE_DATA_CONTACTS === 'true',
          CHATS: process.env?.DATABASE_SAVE_DATA_CHATS === 'true',
        },
      },
      REDIS: {
        ENABLED: process.env?.REDIS_ENABLED === 'true',
        URI: process.env.REDIS_URI || '',
        PREFIX_KEY: process.env.REDIS_PREFIX_KEY || 'evolution',
      },
      RABBITMQ: {
        ENABLED: process.env?.RABBITMQ_ENABLED === 'true',
        URI: process.env.RABBITMQ_URI || '',
      },
      WEBSOCKET: {
        ENABLED: process.env?.WEBSOCKET_ENABLED === 'true',
      },
      LOG: {
        LEVEL: (process.env?.LOG_LEVEL.split(',') as LogLevel[]) || [
          'ERROR',
          'WARN',
          'DEBUG',
          'INFO',
          'LOG',
          'VERBOSE',
          'DARK',
          'WEBHOOKS',
        ],
        COLOR: process.env?.LOG_COLOR === 'true',
        BAILEYS: (process.env?.LOG_BAILEYS as LogBaileys) || 'error',
      },
<<<<<<< HEAD
      DEL_INSTANCE: process.env?.DEL_INSTANCE === 'true'
        ? 5
=======
      DEL_INSTANCE: isBooleanString(process.env?.DEL_INSTANCE)
        ? process.env.DEL_INSTANCE === 'true'
>>>>>>> 7e4dbfdd
        : Number.parseInt(process.env.DEL_INSTANCE) || false,
      WEBHOOK: {
        GLOBAL: {
          URL: process.env?.WEBHOOK_GLOBAL_URL || '',
          ENABLED: process.env?.WEBHOOK_GLOBAL_ENABLED === 'true',
          WEBHOOK_BY_EVENTS: process.env?.WEBHOOK_GLOBAL_WEBHOOK_BY_EVENTS === 'true',
        },
        EVENTS: {
          APPLICATION_STARTUP: process.env?.WEBHOOK_EVENTS_APPLICATION_STARTUP === 'true',
          QRCODE_UPDATED: process.env?.WEBHOOK_EVENTS_QRCODE_UPDATED === 'true',
          MESSAGES_SET: process.env?.WEBHOOK_EVENTS_MESSAGES_SET === 'true',
          MESSAGES_UPSERT: process.env?.WEBHOOK_EVENTS_MESSAGES_UPSERT === 'true',
          MESSAGES_UPDATE: process.env?.WEBHOOK_EVENTS_MESSAGES_UPDATE === 'true',
          MESSAGES_DELETE: process.env?.WEBHOOK_EVENTS_MESSAGES_DELETE === 'true',
          SEND_MESSAGE: process.env?.WEBHOOK_EVENTS_SEND_MESSAGE === 'true',
          CONTACTS_SET: process.env?.WEBHOOK_EVENTS_CONTACTS_SET === 'true',
          CONTACTS_UPDATE: process.env?.WEBHOOK_EVENTS_CONTACTS_UPDATE === 'true',
          CONTACTS_UPSERT: process.env?.WEBHOOK_EVENTS_CONTACTS_UPSERT === 'true',
          PRESENCE_UPDATE: process.env?.WEBHOOK_EVENTS_PRESENCE_UPDATE === 'true',
          CHATS_SET: process.env?.WEBHOOK_EVENTS_CHATS_SET === 'true',
          CHATS_UPDATE: process.env?.WEBHOOK_EVENTS_CHATS_UPDATE === 'true',
          CHATS_UPSERT: process.env?.WEBHOOK_EVENTS_CHATS_UPSERT === 'true',
          CHATS_DELETE: process.env?.WEBHOOK_EVENTS_CHATS_DELETE === 'true',
          CONNECTION_UPDATE: process.env?.WEBHOOK_EVENTS_CONNECTION_UPDATE === 'true',
          GROUPS_UPSERT: process.env?.WEBHOOK_EVENTS_GROUPS_UPSERT === 'true',
          GROUP_UPDATE: process.env?.WEBHOOK_EVENTS_GROUPS_UPDATE === 'true',
          GROUP_PARTICIPANTS_UPDATE: process.env?.WEBHOOK_EVENTS_GROUP_PARTICIPANTS_UPDATE === 'true',
          CALL: process.env?.WEBHOOK_EVENTS_CALL === 'true',
          NEW_JWT_TOKEN: process.env?.WEBHOOK_EVENTS_NEW_JWT_TOKEN === 'true',
          TYPEBOT_START: process.env?.WEBHOOK_EVENTS_TYPEBOT_START === 'true',
          TYPEBOT_CHANGE_STATUS: process.env?.WEBHOOK_EVENTS_TYPEBOT_CHANGE_STATUS === 'true',
          CHAMA_AI_ACTION: process.env?.WEBHOOK_EVENTS_CHAMA_AI_ACTION === 'true',
          ERRORS: process.env?.WEBHOOK_EVENTS_ERRORS === 'true',
          ERRORS_WEBHOOK: process.env?.WEBHOOK_EVENTS_ERRORS_WEBHOOK || '',
        },
      },
      CONFIG_SESSION_PHONE: {
        CLIENT: process.env?.CONFIG_SESSION_PHONE_CLIENT || 'Evolution API',
        NAME: process.env?.CONFIG_SESSION_PHONE_NAME || 'Chrome',
      },
      QRCODE: {
        LIMIT: Number.parseInt(process.env.QRCODE_LIMIT) || 30,
        COLOR: process.env.QRCODE_COLOR || '#198754',
      },
      AUTHENTICATION: {
        TYPE: process.env.AUTHENTICATION_TYPE as 'apikey',
        API_KEY: {
          KEY: process.env.AUTHENTICATION_API_KEY || 'BQYHJGJHJ',
        },
        EXPOSE_IN_FETCH_INSTANCES: process.env?.AUTHENTICATION_EXPOSE_IN_FETCH_INSTANCES === 'true',
        JWT: {
          EXPIRIN_IN: Number.isInteger(process.env?.AUTHENTICATION_JWT_EXPIRIN_IN)
            ? Number.parseInt(process.env.AUTHENTICATION_JWT_EXPIRIN_IN)
            : 3600,
          SECRET: process.env.AUTHENTICATION_JWT_SECRET || 'L=0YWt]b2w[WF>#>:&E`',
        },
      },
    };
  }
}

export const configService = new ConfigService();<|MERGE_RESOLUTION|>--- conflicted
+++ resolved
@@ -238,13 +238,8 @@
         COLOR: process.env?.LOG_COLOR === 'true',
         BAILEYS: (process.env?.LOG_BAILEYS as LogBaileys) || 'error',
       },
-<<<<<<< HEAD
-      DEL_INSTANCE: process.env?.DEL_INSTANCE === 'true'
-        ? 5
-=======
       DEL_INSTANCE: isBooleanString(process.env?.DEL_INSTANCE)
         ? process.env.DEL_INSTANCE === 'true'
->>>>>>> 7e4dbfdd
         : Number.parseInt(process.env.DEL_INSTANCE) || false,
       WEBHOOK: {
         GLOBAL: {
