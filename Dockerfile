--- conflicted
+++ resolved
@@ -1,11 +1,7 @@
 FROM node:20-alpine AS builder
 
 RUN apk update && \
-<<<<<<< HEAD
     apk add --no-cache git ffmpeg wget curl bash openssl
-=======
-    apk add git ffmpeg wget curl bash openssl
->>>>>>> 427c9949
 
 LABEL version="2.2.3" description="Api to control whatsapp features through http requests." 
 LABEL maintainer="Davidson Gomes" git="https://github.com/DavidsonGomes"
